--- conflicted
+++ resolved
@@ -187,13 +187,10 @@
     _attr_supported_features = SUPPORT_FLAGS
     _attr_target_temperature_step = PRECISION_HALVES
     _attr_temperature_unit = UnitOfTemperature.CELSIUS
-<<<<<<< HEAD
     _attr_name = None
     _away: bool | None = None
     _connected: bool | None = None
-=======
     _enable_turn_on_off_backwards_compatibility = False
->>>>>>> e3813d41
 
     _away_temperature: float | None = None
     _hg_temperature: float | None = None
